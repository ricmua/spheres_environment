--- conflicted
+++ resolved
@@ -23,6 +23,9 @@
 ...         position = self.setdefault('position', default)
 ...         position = {k: float(position[k]) for k in ['x', 'y', 'z']}
 ...         return position
+...     @position.setter
+...     def position(self, value):
+...         self['position'] = {**self['position'], **value}
 
 Add the new object class to the environment schema -- or the collection 
 of objects that the environment recognizes.
@@ -104,6 +107,14 @@
 >>> pprint.pp(list(environment.history))
 [{'object_b': {'position': {'x': 1, 'y': 2, 'z': 3}}},
  {'object_b': {'position': {'x': 3, 'y': 2, 'z': 1}}}]
+
+Set an object property via the general environment accessor function, and 
+confirm the change.
+
+>>> environment.set_property('object_b', 'position', x=1.0, z=3.0)
+>>> environment
+{'object_b': {'position': {'x': 1.0, 'y': 2, 'z': 3.0}}}
+
 
 """
 
@@ -178,7 +189,6 @@
         """ Remove an object from the environment. """
         del self[key]
         
-<<<<<<< HEAD
     def __copy__(self):
         """ Copy implementation for Environments.
         
@@ -207,7 +217,7 @@
     def update(self):
         """ Sample and record the state of the environment. """
         self.history.sample()
-=======
+    
     def set_property(self, object_key, property_key, **kwargs):
         """ Set the value of an object property.
         
@@ -225,7 +235,6 @@
         """
         value = kwargs['value'] if (list(kwargs) == ['value']) else kwargs
         setattr(self[object_key], property_key, value)
->>>>>>> 29f8b4a3
    
  
 
